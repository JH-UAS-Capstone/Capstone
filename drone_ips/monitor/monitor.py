--- conflicted
+++ resolved
@@ -48,12 +48,8 @@
         self._model = joblib.load(self.MODEL_PATH)  # Load model once
 
         # Set up the MAVLink Router if it is enabled
-<<<<<<< HEAD
         # ----------------------------------
         self.USE_MAVLINK_ROUTER = options.get("mavlink-router", Monitor.USE_MAVLINK_ROUTER)  # type: ignore
-=======
-        self.USE_MAVLINK_ROUTER = options.get("mavlink_router", Monitor.USE_MAVLINK_ROUTER)  # type: ignore
->>>>>>> e405e626
         # This functionality isn't ready yet
         self.USE_MAVLINK_ROUTER = False
         # ----------------------------------
